version: 1.1.1.{build}
build:
  verbosity: minimal
  project: Certes.sln

skip_tags: true
image: Visual Studio 2017

skip_commits:
  files:
  - '*.md'
  #- '*.yml'

clone_depth: 1  
nuget:  
  disable_publish_on_pr: true

environment:
  DOTNET_SKIP_FIRST_TIME_EXPERIENCE: true
  DOTNET_CLI_TELEMETRY_OPTOUT: 0
  ver_offset: 318
  codecov_upload_token:
    secure: DxYtxftZ1rpZhZzixRqY3hHFrlEZlh62XPV4tcO+zxdsRNZWPSEl967VpRevAPSo

branches:
  # whitelist
  only:
    - release
    - master
    - dev
    - vnext

assembly_info:
  patch: true
  file: '**\AssemblyInfo.*'
  assembly_version: '$(CERTES_ASSEMBLY_VERSION)'
  assembly_file_version: '$(CERTES_ASSEMBLY_FILE_VERSION)'
  assembly_informational_version: '$(CERTES_ASSEMBLY_INFO_VERSION)'

install:
  - cmd: curl -O https://dist.nuget.org/win-x86-commandline/v4.3.0/nuget.exe
  #- cmd: curl -O https://dotnetcli.blob.core.windows.net/dotnet/Sdk/release/2.0.0/dotnet-sdk-latest-win-x64.exe
  #- cmd: dotnet-sdk-latest-win-x64.exe /install /quiet /norestart /log install.log 

init:
  - git config --global core.autocrlf input
  - ps: $verParts = $($env:appveyor_build_version) -Split '\.'
  - ps: $env:CERTES_ASSEMBLY_VERSION = $verParts[0] + '.' + $verParts[1] + '.' + $verParts[2]
  - ps: $env:CERTES_ASSEMBLY_FILE_VERSION = $env:CERTES_ASSEMBLY_VERSION + '.' + $verParts[3]
  - ps: $buildVer = $verParts[3] - $env:ver_offset
  - ps: $env:CERTES_ASSEMBLY_INFO_VERSION = if ($env:APPVEYOR_REPO_BRANCH -eq "release") { $env:CERTES_ASSEMBLY_VERSION } else { $env:CERTES_ASSEMBLY_VERSION + '-' + $env:APPVEYOR_REPO_BRANCH + '.' + $buildVer }
  - ps: $env:CERTES_PACKAGE_VERSION = $env:CERTES_ASSEMBLY_INFO_VERSION
<<<<<<< HEAD
=======
  
install:
  - cmd: curl -O https://dist.nuget.org/win-x86-commandline/v4.3.0/nuget.exe
>>>>>>> 2c7fcda6

before_build:
  - ps: New-Item build -Type directory -Force | Out-Null
  - cmd: nuget restore Certes.sln

build_script:
  - msbuild -t:src\Certes
  - msbuild -t:src\Certes:pack -p:PackageVersion="%CERTES_PACKAGE_VERSION%"
  - msbuild -t:src\Certes_Cli
  - msbuild -t:src\Certes_Cli:Publish
  - ps: Get-ChildItem -Path "./src/Certes/**/Certes.$($env:CERTES_PACKAGE_VERSION).nupkg" -Recurse | Move-Item -Destination "./build"
  - ps: '"dotnet %~dp0bin/Certes.Cli.dll %* " | Set-Content .\src\Certes.Cli\bin\$($env:CONFIGURATION)\netcoreapp1.0\publish\certes.bat'
  - 7z a build\certes-cli.zip .\src\Certes.Cli\bin\%CONFIGURATION%\netcoreapp1.0\publish\*.* -r

#test: off
before_test:
  - msbuild -t:rebuild -p:DebugType=full;DebugSymbols=True

test_script:
  - ps: $openCover = "$($env:USERPROFILE)/.nuget/packages/opencover/4.6.519/tools/OpenCover.Console.exe"
  - ps: >-
      & $openCover "-register:user" "-target:dotnet.exe" "-targetargs:test ./test/Certes.Tests/Certes.Tests.csproj -- -noshadow -appveyor" "-oldstyle" "-output:./build/coverage.xml" "-filter:+[Certes]* +[Certes.Cli]*" "-hideskipped:All" "-returntargetcode"

after_test:
  - "SET PATH=C:\\Python34;C:\\Python34\\Scripts;%PATH%"
  - IF NOT "%codecov_upload_token%" == "" pip install codecov
  - IF NOT "%codecov_upload_token%" == "" codecov -f "./build/coverage.xml" -t %codecov_upload_token%

configuration: Release

artifacts:
    - path: build/Certes.$(CERTES_PACKAGE_VERSION).nupkg
      name: nupkg
      
    - path: build/certes-cli.zip
      name: cli

deploy:
  - provider: GitHub
    release: v$(CERTES_PACKAGE_VERSION)
    description: 'Certes v$(CERTES_PACKAGE_VERSION)'
    auth_token:
      secure: B+lTI7i/tnZeg1ZSmho3HvOWjs0C4hptNy5cvWgF0Nn7b6v8nwT/mxEWVCfIJ7Fy
    artifact: nupkg,cli
    draft: false
    prerelease: false
    on:
      branch: release

  - provider: GitHub
    release: v$(CERTES_PACKAGE_VERSION)
    description: 'Certes v$(CERTES_PACKAGE_VERSION)'
    auth_token:
      secure: B+lTI7i/tnZeg1ZSmho3HvOWjs0C4hptNy5cvWgF0Nn7b6v8nwT/mxEWVCfIJ7Fy
    artifact: nupkg,cli
    draft: true
    prerelease: true
    on:
      branch:
        - master
        - dev

  - provider: NuGet
    #server: http://www.nuget.org/api/v2/package                  # remove to push to NuGet.org
    api_key:
      secure: enjdo7AiXKaGhj8NC2k3wjQ9mGlU1jxABzG6tuphpM7dNaazlrSlvwR2H1kC4kr+
    skip_symbols: true
    symbol_server:           # remove to push symbols to SymbolSource.org
    artifact: nupkg
    on:
      branch: release

  - provider: NuGet
    server: https://www.myget.org/F/dymetis/api/v2/package
    api_key:
      secure: RSdqUIwRSn8DI5xaa4iWBzOtYU6y3K9JRh07myQpAIRf5IhlwsZpFsnQOpCg1g7J
    skip_symbols: true
    symbol_server:           # remove to push symbols to SymbolSource.org
    artifact: nupkg
    on:
      branch:
        - master
        - dev
        - vnext<|MERGE_RESOLUTION|>--- conflicted
+++ resolved
@@ -37,11 +37,6 @@
   assembly_file_version: '$(CERTES_ASSEMBLY_FILE_VERSION)'
   assembly_informational_version: '$(CERTES_ASSEMBLY_INFO_VERSION)'
 
-install:
-  - cmd: curl -O https://dist.nuget.org/win-x86-commandline/v4.3.0/nuget.exe
-  #- cmd: curl -O https://dotnetcli.blob.core.windows.net/dotnet/Sdk/release/2.0.0/dotnet-sdk-latest-win-x64.exe
-  #- cmd: dotnet-sdk-latest-win-x64.exe /install /quiet /norestart /log install.log 
-
 init:
   - git config --global core.autocrlf input
   - ps: $verParts = $($env:appveyor_build_version) -Split '\.'
@@ -50,12 +45,9 @@
   - ps: $buildVer = $verParts[3] - $env:ver_offset
   - ps: $env:CERTES_ASSEMBLY_INFO_VERSION = if ($env:APPVEYOR_REPO_BRANCH -eq "release") { $env:CERTES_ASSEMBLY_VERSION } else { $env:CERTES_ASSEMBLY_VERSION + '-' + $env:APPVEYOR_REPO_BRANCH + '.' + $buildVer }
   - ps: $env:CERTES_PACKAGE_VERSION = $env:CERTES_ASSEMBLY_INFO_VERSION
-<<<<<<< HEAD
-=======
   
 install:
   - cmd: curl -O https://dist.nuget.org/win-x86-commandline/v4.3.0/nuget.exe
->>>>>>> 2c7fcda6
 
 before_build:
   - ps: New-Item build -Type directory -Force | Out-Null
