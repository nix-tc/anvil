--- conflicted
+++ resolved
@@ -7,24 +7,12 @@
     /// </summary>
     public class JwsPayload
     {
-<<<<<<< HEAD
-        /// <summary>
-        /// Gets or sets the header.
-        /// </summary>
-        /// <value>
-        /// The header.
-        /// </value>
-        [JsonProperty("header")]
-        public JwsUnprotectedHeader Header { get; set; }
-
         /// <summary>
         /// Gets or sets the protected.
         /// </summary>
         /// <value>
         /// The protected.
         /// </value>
-=======
->>>>>>> 4ca2c8a9
         [JsonProperty("protected")]
         public string Protected { get; set; }
 
