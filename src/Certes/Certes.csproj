﻿<Project Sdk="Microsoft.NET.Sdk">

  <PropertyGroup>
<<<<<<< HEAD
    <TargetFramework>netstandard1.3</TargetFramework>
    <Version>1.0.0</Version>
=======
    <TargetFrameworks>netstandard1.3;net45</TargetFrameworks>
    <Version>1.0.6</Version>
>>>>>>> 43e57d26
    <Authors>Eddie Lin</Authors>
    <Company />
    <Product>Certes ACME Client</Product>
    <Description>A client implantation for the Automated Certificate Management Environment (ACME) protocol</Description>
    <PackageTags>Certes;letsencrypt;ACME;HTTPS;SSL;Certificate</PackageTags>
    <PackageProjectUrl>https://github.com/fszlin/certes</PackageProjectUrl>
    <PackageLicenseUrl>https://github.com/fszlin/certes/blob/master/LICENSE</PackageLicenseUrl>
    <RepositoryType>git</RepositoryType>
    <RepositoryUrl>https://github.com/fszlin/certes</RepositoryUrl>
    <GenerateAssemblyVersionAttribute>false</GenerateAssemblyVersionAttribute>
    <GenerateAssemblyFileVersionAttribute>false</GenerateAssemblyFileVersionAttribute>
    <GenerateAssemblyInformationalVersionAttribute>false</GenerateAssemblyInformationalVersionAttribute>
    <GeneratePackageOnBuild>False</GeneratePackageOnBuild>
    <TreatWarningsAsErrors>True</TreatWarningsAsErrors>
    <DocumentationFile>bin\$(Configuration)\$(TargetFramework)\Certes.xml</DocumentationFile>
  </PropertyGroup>

  <ItemGroup>
    <None Remove="Resources\Certificates\dst-root-ca-x3.cer" />
    <None Remove="Resources\Certificates\fake-le-intermediate-x1.cer" />
    <None Remove="Resources\Certificates\fake-le-root-x1.cer" />
    <None Remove="Resources\Certificates\lets-encrypt-x3-cross-signed.cer" />
    <None Remove="Resources\Certificates\lets-encrypt-x4-cross-signed.cer" />
  </ItemGroup>

  <ItemGroup>
    <Compile Include="..\..\AssemblyInfo.Shared.cs" Link="Properties\AssemblyInfo.Shared.cs" />
  </ItemGroup>

  <ItemGroup>
    <EmbeddedResource Include="Resources\Certificates\dst-root-ca-x3.cer" />
    <EmbeddedResource Include="Resources\Certificates\fake-le-intermediate-x1.cer" />
    <EmbeddedResource Include="Resources\Certificates\fake-le-root-x1.cer" />
    <EmbeddedResource Include="Resources\Certificates\lets-encrypt-x3-cross-signed.cer" />
    <EmbeddedResource Include="Resources\Certificates\lets-encrypt-x4-cross-signed.cer" />
  </ItemGroup>

  <ItemGroup>
    <PackageReference Include="Newtonsoft.Json" Version="9.0.1" />
    <PackageReference Include="Portable.BouncyCastle" Version="1.8.1.2" />
    <PackageReference Include="System.Net.Http" Version="4.3.1" Condition="'$(TargetFramework)' == 'net45'" />
  </ItemGroup>

</Project><|MERGE_RESOLUTION|>--- conflicted
+++ resolved
@@ -1,13 +1,8 @@
 ﻿<Project Sdk="Microsoft.NET.Sdk">
 
   <PropertyGroup>
-<<<<<<< HEAD
-    <TargetFramework>netstandard1.3</TargetFramework>
-    <Version>1.0.0</Version>
-=======
     <TargetFrameworks>netstandard1.3;net45</TargetFrameworks>
     <Version>1.0.6</Version>
->>>>>>> 43e57d26
     <Authors>Eddie Lin</Authors>
     <Company />
     <Product>Certes ACME Client</Product>
