--- conflicted
+++ resolved
@@ -46,12 +46,7 @@
     <PackageReference Include="Newtonsoft.Json" Version="9.0.1" />
     <PackageReference Include="Portable.BouncyCastle" Version="1.8.1.2" />
     <PackageReference Include="System.Net.Http" Version="4.3.2" Condition="'$(TargetFramework)' == 'net45'" />
-<<<<<<< HEAD
-    <PackageReference Include="System.Threading.Tasks.Extensions" Version="4.3.0" />
     <PackageReference Include="System.ValueTuple" Version="4.3.1" Condition="'$(TargetFramework)' == 'netstandard1.3' Or '$(TargetFramework)' == 'net45'" />
-=======
-    <PackageReference Include="System.ValueTuple" Version="4.3.1" />
->>>>>>> 87fd65d2
   </ItemGroup>
 
 </Project>