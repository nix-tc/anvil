--- conflicted
+++ resolved
@@ -15,7 +15,6 @@
 
             var orderCtxMock = new Mock<IOrderContext>();
             orderCtxMock.Setup(m => m.Download()).ReturnsAsync(pem);
-<<<<<<< HEAD
             orderCtxMock.Setup(m => m.Resource()).ReturnsAsync(new Order
             {
                 Identifiers = new[] {
@@ -31,22 +30,7 @@
                     },
                     Status = OrderStatus.Valid,
                 });
-
-=======
-            orderCtxMock.Setup(m => m.Resource())
-                .ReturnsAsync(new Order
-                {
-                    Identifiers = new[]
-                    {
-                        new Identifier
-                        {
-                            Type = IdentifierType.Dns,
-                            Value = "www.certes.com",
-                        }
-                    }
-                });
             
->>>>>>> b866627a
             var certInfoWithRandomKey = await orderCtxMock.Object.Generate(new CsrInfo
             {
                 CountryName = "C",
